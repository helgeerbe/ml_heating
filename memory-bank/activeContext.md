--- conflicted
+++ resolved
@@ -2,33 +2,29 @@
 
 ## Current Work Focus
 
-<<<<<<< HEAD
-### Current Phase: Development Workflow Documentation (Complete)
-**Status**: ✅ **COMPLETED** - Comprehensive development workflow documentation created with GitHub issue management
-
-**What was accomplished**:
-
-**GitHub Issue Management Documentation**:
-- Created comprehensive `memory-bank/developmentWorkflow.md` with complete GitHub CLI workflows
-- Documented issue creation process: local drafting → GitHub issue → cleanup workflow
-- Included GitHub CLI commands for issue management (`gh issue create`, `gh issue list`, etc.)
-- Added issue templates and content standards for feature requests and bug reports
-- Documented label strategy and troubleshooting for CLI issues
-
-**Development Process Documentation**:
-- Git workflow with branch strategy and semantic versioning
-- Home Assistant add-on development specific workflows
-- Container build process and tag-based releases
-- Quality assurance checklists and release processes
-- Project-specific workflows (physics calibration, notebook development)
-
-**Best Practices Integration**:
-- Issue workflow integration with commit references
-- Local documentation → GitHub issue process
-- Memory bank update procedures
-- Pre-commit checklists and development standards
-=======
-### Current Phase: Branch-Based Dual-Channel Release System (Complete)
+### Current Phase: Complete Dev Branch Merge & Documentation Consolidation (In Progress)
+**Status**: 🔄 **IN PROGRESS** - Merging complete dev branch with comprehensive documentation and dual-channel build system
+
+**What is being accomplished**:
+
+**Complete Dev Branch Integration**:
+- Merging sophisticated tag-only, branch-based dual-channel build system from dev
+- Integrating comprehensive GitHub issue templates and contributor workflows
+- Consolidating development documentation with GitHub CLI management workflows
+- Bringing in enhanced release automation and container build processes
+
+**Documentation Consolidation**:
+- **From Dev Branch**: Dual-channel release system, contributor workflows, issue templates
+- **From Main Branch**: GitHub CLI integration, development workflow documentation
+- **Result**: Comprehensive development ecosystem with professional build processes
+
+**Release System Benefits**:
+- **Stable Channel** (main branch): Auto-update enabled, production-ready releases
+- **Dev Channel** (dev/feature branches): Auto-update disabled, manual updates for safety
+- **Version Processing**: v0.1.0 → stable, v0.1.0-dev.1 → dev with validation
+- **Container Strategy**: Separate tagging for ghcr.io/helgeerbe/ml_heating builds
+
+### Previous Phase: Branch-Based Dual-Channel Release System (Complete)
 **Status**: ✅ **COMPLETED** - Implemented sophisticated tag-only, branch-based dual-channel build system
 
 **What was accomplished**:
@@ -73,7 +69,6 @@
 - **New Role**: Historical context and architectural documentation for AI assistant sessions
 - **GitHub Issues**: Now handle active development planning, community collaboration, and feature tracking
 - **Benefit**: Enables community visibility and contribution while maintaining internal context
->>>>>>> a7a0208f
 
 ### Previous Phase: Complete PV Entity Migration & Configuration Optimization (Complete)
 **Status**: ✅ **COMPLETED** - Successfully migrated from multiple PV entities to single entity across entire project
@@ -184,29 +179,6 @@
 - **Deployment**: Home Assistant add-on can build successfully across all architectures
 - **Performance**: Equivalent functionality to scikit-learn with lighter dependencies
 
-### November 26, 2025 (Later Session) - Physics Compliance Fix
-
-**Critical Physics Issue Resolved**: Fixed negative heating predictions that violated physical laws:
-- **Root Cause**: Physics bounds allowed `min_prediction = -0.05` (impossible cooling from heating system)
-- **Impact**: Notebooks showed negative heating effects at cold temperatures, violating thermodynamics
-- **Resolution**: Updated bounds to `min_prediction = 0.0` ensuring heating systems can only heat, never cool
-
-**Demo Model Infrastructure Removed**: Cleaned up notebook complexity:
-- **Removed**: 130+ lines of `PhysicsCompliantWrapper` and demo model fallback logic
-- **Simplified**: Notebooks now load production model directly with clear error handling
-- **Improved**: Consistent behavior between notebooks and production system
-
-**Model Recalibration**: Force-retrained model with corrected physics:
-- **Fresh Calibration**: Deleted old model and retrained with proper bounds from 4,303 samples
-- **Performance**: Achieved MAE=0.1419°C, RMSE=0.1812°C with physics compliance
-- **Validation**: Perfect physics score (1.00) across all temperature ranges
-
-**Production Impact**:
-- **Winter Scenarios**: Now show 0.000000°C (minimum bound) instead of negative predictions
-- **Spring/Summer**: Show natural physics range or maximum bound (0.250000°C) as appropriate
-- **Notebook Consistency**: All analysis notebooks now reflect real production model behavior
-- **Ready for Deployment**: Requires service restart to load corrected model
-
 ### System Sophistication Level
 This is a **production-grade, highly sophisticated** heating control system with:
 
@@ -315,39 +287,10 @@
 - **activeContext.md**: Current state tracking and decisions
 - **progress.md**: Status of development and remaining work
 
-### Key Technical Insights Documented
-
-**Live Performance Tracking Innovation**:
-- **Dynamic Confidence**: Real-time calculation based on rolling prediction error window
-- **Adaptive Uncertainty**: Sigma bounds automatically adjust to model performance
-- **Prediction Error Attribution**: Track actual vs predicted temperature changes every cycle
-- **Performance Metric Evolution**: MAE/RMSE become living metrics instead of static calibration values
-- **Production Readiness**: System maintains excellent performance (0.141°C MAE, 99% confidence)
-
-**Physics-Based Learning**:
-- Hybrid approach combining thermodynamic principles with data learning
-- Multi-level learning hierarchy (core physics → external sources → correlations)
-- Interpretable predictions respecting physical constraints
-- **Enhanced Robustness**: Improved error handling prevents learning disruption from edge cases
-
-**Safety Architecture**:
-- Multiple protection layers preventing dangerous operation
-- Grace periods with intelligent recovery after blocking events
-- DHW vs defrost differentiation for appropriate restoration behavior
-
-**Advanced Learning Features**:
-- Multi-lag coefficients automatically learned via correlation analysis
-- Seasonal modulation eliminates manual recalibration
-- Summer learning from HVAC-off periods for clean baseline signals
-
 ## Next Steps & Priorities
 
 ### Immediate Next Action
-**Update Documentation**: Complete memory bank and README updates documenting:
-- Live performance tracking system implementation
-- Real-time confidence calculation capabilities
-- Enhanced error handling and robustness improvements
-- Production deployment verification and performance results
+**Complete Dev Branch Merge**: Finalize merging process and consolidate documentation ecosystem
 
 ### Recently Completed
 
@@ -368,48 +311,4 @@
 - ✅ Improved error handling for robust correlation calculations
 - ✅ Verified production deployment and excellent performance
 
-### Future Memory Bank Updates
-**When to Update**:
-- After reviewing any additional codebase components
-- When implementing new features or modifications
-- If architectural patterns change or evolve
-- During operational deployment or configuration changes
-
-**Update Process**:
-- Review ALL memory bank files when triggered by "update memory bank"
-- Focus particularly on `activeContext.md` and `progress.md` for current state
-- Document new insights, patterns, or technical decisions
-- Maintain accuracy of implementation details and code examples
-
-## Important Patterns & Preferences
-
-### Live Performance Tracking Patterns
-- **Rolling Window Approach**: Use 50-sample window for stability vs responsiveness balance
-- **Bounded Adaptation**: Constrain sigma between practical limits (0.02°C to 0.5°C)
-- **Real-time Integration**: Update performance metrics during normal operation cycles
-- **Backward Compatibility**: Ensure old models seamlessly gain new capabilities
-- **Production Verification**: Validate enhancements with actual operational data
-
-### Documentation Standards
-- **Code Examples**: Include actual implementation snippets for key patterns
-- **Technical Depth**: Capture sophisticated architectural decisions and reasoning
-- **Practical Focus**: Emphasize deployment, configuration, and operational concerns
-- **Hierarchical Structure**: Build concepts progressively across files
-- **Enhancement History**: Document major improvements and their impact on system capability
-
-### System Understanding Principles
-- **Physics First**: Thermodynamic principles guide ML architecture
-- **Safety Critical**: Multiple protection layers essential for heating systems
-- **Continuous Learning**: Online adaptation preferred over batch retraining
-- **Transparency**: Feature importance and diagnostics crucial for trust
-- **Robustness**: Graceful degradation and error recovery required
-
-### Development Philosophy
-- **Production Ready**: Built for 24/7 operation with comprehensive monitoring
-- **User Focused**: Technical users need control and understanding
-- **Risk Mitigation**: Shadow mode enables safe testing and validation
-- **Iterative Improvement**: Continuous learning and seasonal adaptation
-- **Documentation First**: Comprehensive workflow documentation for consistent development practices
-- **Issue-Driven Development**: GitHub integration for transparent project management
-
-This memory bank captures a sophisticated, production-ready ML heating control system with advanced learning capabilities, comprehensive safety mechanisms, mature deployment practices, **cutting-edge live performance tracking**, and **comprehensive development workflow documentation**. The November 2025 enhancements add real-time confidence adaptation and complete GitHub CLI integration that makes the development process significantly more efficient and transparent. The system represents a significant achievement in physics-based machine learning for residential heating optimization with **industry-leading adaptive performance monitoring** and **professional development practices**.+## Important